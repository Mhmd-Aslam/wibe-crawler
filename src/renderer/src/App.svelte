<script lang="ts">
  import TitleBar from './components/TitleBar.svelte'
  import { onMount, onDestroy } from 'svelte'
<<<<<<< HEAD
  
  let selectedUrl = 'https://'
=======

  let selectedUrl = ''
>>>>>>> 3929f04b
  let isScanning = false
  let showResults = false
  let selectedCrawledUrl = ''
  let crawledUrls: string[] = []
  let discoveredUrls: string[] = []
  let crawlStatus = ''
  let allForms: any[] = []
  let allApiCalls: any[] = []
  let allCookies: any[] = []
  let selectedForm: any = null
  let formData: Record<string, string> = {}
  let formResponse: any = null
  let isSubmittingForm = false

  const vulnerabilities = [
    {
      id: 1,
      name: 'SQL Injection',
      severity: 'critical',
      description: 'Login form parameter vulnerable to SQL injection',
      size: 'large'
    },
    {
      id: 2,
      name: 'XSS',
      severity: 'high',
      description: 'Reflected XSS in search parameter',
      size: 'medium'
    },
    {
      id: 3,
      name: 'CSRF',
      severity: 'medium',
      description: 'Missing CSRF protection',
      size: 'medium'
    },
    {
      id: 4,
      name: 'Weak Encryption',
      severity: 'low',
      description: 'MD5 hash detected',
      size: 'small'
    },
    {
      id: 5,
      name: 'Open Redirect',
      severity: 'medium',
      description: 'Unvalidated redirect parameter',
      size: 'small'
    },
    {
      id: 6,
      name: 'Info Disclosure',
      severity: 'low',
      description: 'Server version exposed',
      size: 'small'
    },
    {
      id: 7,
      name: 'Clickjacking',
      severity: 'low',
      description: 'Missing X-Frame-Options',
      size: 'small'
    },
    {
      id: 8,
      name: 'Path Traversal',
      severity: 'high',
      description: 'Directory traversal in upload',
      size: 'medium'
    }
  ]

  let reportItems = []
  let activeTargetTab = 'urls'
  let discoveredDomains: string[] = []

  // Statistics
  $: stats = {
    totalUrls: crawledUrls.length + discoveredUrls.length,
    critical: vulnerabilities.filter((v) => v.severity === 'critical').length,
    high: vulnerabilities.filter((v) => v.severity === 'high').length,
    medium: vulnerabilities.filter((v) => v.severity === 'medium').length,
    low: vulnerabilities.filter((v) => v.severity === 'low').length
  }

  onMount(() => {
    if (window.api?.crawler) {
      window.api.crawler.onProgress((data) => {
        crawlStatus = `Crawling: ${data.currentUrl}`
        crawledUrls = data.results.map((r: any) => r.url)
        discoveredDomains = data.domains || []
        allForms = data.results.flatMap((r: any) => r.forms || [])
        allApiCalls = data.allApiCalls || []
        allCookies = data.allCookies || []
        showResults = true
      })

      window.api.crawler.onUrlsDiscovered((data) => {
        discoveredUrls = data.urls || []
      })

      window.api.crawler.onComplete((data) => {
        crawlStatus = 'Crawl complete'
        crawledUrls = data.results.map((r: any) => r.url)
        discoveredUrls = []
        discoveredDomains = data.domains || []
        allForms = data.results.flatMap((r: any) => r.forms || [])
        allApiCalls = data.allApiCalls || []
        allCookies = data.allCookies || []
        isScanning = false
        showResults = true
      })

      window.api.crawler.onError((data) => {
        crawlStatus = `Error: ${data.error}`
        isScanning = false
      })
    }
  })

  onDestroy(() => {
    if (window.api?.crawler) {
      window.api.crawler.removeAllListeners()
    }
  })

  async function startScan() {
    if (!selectedUrl) return

    isScanning = true
    crawlStatus = 'Starting crawl...'
    crawledUrls = []
    discoveredUrls = []
    discoveredDomains = []
    allForms = []
    allApiCalls = []
    allCookies = []
    selectedForm = null
    formResponse = null
    showResults = true

    try {
      await window.api.crawler.startCrawl(selectedUrl)
    } catch (error) {
      crawlStatus = `Error: ${error}`
      isScanning = false
    }
  }

  async function stopScan() {
    try {
      crawlStatus = 'Stopping...'
      await window.api.crawler.stopCrawl()
      isScanning = false
      crawlStatus = 'Stopped by user'
    } catch (error) {
      crawlStatus = `Stop failed: ${error}`
    }
  }

  function selectUrl(url) {
    selectedCrawledUrl = url
  }

  function addToReport(vuln) {
    if (!reportItems.find((item) => item.id === vuln.id)) {
      reportItems = [...reportItems, vuln]
    }
  }

  function removeFromReport(id) {
    reportItems = reportItems.filter((item) => item.id !== id)
  }

  function exportReport() {
    alert('Report exported!')
  }

  function selectForm(form: any) {
    selectedForm = form
    formData = {}
    formResponse = null
    form.fields.forEach((field: any) => {
      formData[field.name] = field.value || ''
    })
  }

  async function submitForm() {
    if (!selectedForm) return

    isSubmittingForm = true
    formResponse = null

    try {
      const result = await window.api.crawler.submitForm({
        url: selectedForm.url,
        action: selectedForm.action,
        method: selectedForm.method,
        fields: formData
      })

      if (result.success) {
        formResponse = result.result
      } else {
        formResponse = {
          error: result.error,
          status: 0,
          headers: {},
          body: ''
        }
      }
    } catch (error) {
      formResponse = {
        error: error instanceof Error ? error.message : 'Unknown error',
        status: 0,
        headers: {},
        body: ''
      }
    } finally {
      isSubmittingForm = false
    }
  }

  function closeFormModal(): void {
    selectedForm = null
    formResponse = null
    formData = {}
  }

  // Hint overlay for URL input
  let mirrorEl: HTMLSpanElement | null = null
  $: prefixWidth = mirrorEl ? mirrorEl.offsetWidth : 0
  $: showUrlHint = selectedUrl === 'https://'

  function onUrlKeydown(e: KeyboardEvent) {
    if (e.key === 'Enter' && selectedUrl && !isScanning) {
      e.preventDefault()
      startScan()
    }
  }
</script>

<div class="flex flex-col bg-black w-screen h-screen text-white text-sm">
  <TitleBar />

  <!-- Header Section -->
  <div class="p-4 border-b border-gray-800">
    <div class="flex items-center justify-between mb-3">
      <h1 class="text-base font-medium">Wibe Crawler</h1>
      {#if showResults}
        <div class="flex gap-4 text-xs text-gray-400">
          <span>URLs: {stats.totalUrls}</span>
          <span class="text-red-400">Critical: {stats.critical}</span>
          <span class="text-orange-400">High: {stats.high}</span>
          <span class="text-yellow-400">Medium: {stats.medium}</span>
          <span class="text-blue-400">Low: {stats.low}</span>
        </div>
      {/if}
    </div>
    {#if isScanning && crawlStatus}
      <div class="mb-2 text-xs text-gray-400">{crawlStatus}</div>
    {/if}
    <div class="flex gap-2">
<<<<<<< HEAD
      <div class="relative flex-1">
        <!-- Hidden mirror to measure the width of current prefix -->
        <span
          bind:this={mirrorEl}
          class="invisible absolute top-0 left-3 text-xs whitespace-pre"
        >{selectedUrl}</span>
        <input 
          bind:value={selectedUrl}
          placeholder="https://example.com" 
          class="w-full bg-transparent border border-gray-700 p-2 px-3 text-xs outline-none focus:border-gray-500"
          on:keydown={onUrlKeydown}
        />
        {#if showUrlHint}
          <span
            class="absolute top-1/2 -translate-y-1/2 text-xs text-gray-600 pointer-events-none"
            style={`left: ${prefixWidth + 12}px;`}
          >example.com</span>
        {/if}
      </div>
      <button 
=======
      <input
        bind:value={selectedUrl}
        placeholder="https://example.com"
        class="flex-1 bg-transparent border border-gray-700 p-2 px-3 text-xs outline-none focus:border-gray-500"
      />
      <button
>>>>>>> 3929f04b
        on:click={startScan}
        disabled={isScanning || !selectedUrl}
        class="border border-gray-700 hover:border-gray-500 disabled:border-gray-800 disabled:text-gray-600 px-4 py-2 text-xs"
      >
        {isScanning ? 'Scanning...' : 'Scan'}
      </button>
      {#if isScanning}
        <button
          on:click={stopScan}
          class="border border-red-700 text-red-300 hover:border-red-500 hover:text-red-200 px-4 py-2 text-xs"
        >
          Stop
        </button>
      {/if}
    </div>
  </div>

  <div class="flex-1 flex overflow-hidden">
    <!-- Main Content Area -->
    <div class="flex-1 p-3 overflow-y-auto">
      {#if !showResults}
        <div class="flex items-center justify-center h-full text-gray-500">
          <div class="text-center">
            <p class="text-sm">Enter a URL to start scanning</p>
          </div>
        </div>
      {:else}
        <div class="h-full flex flex-col">
          <!-- Tab Headers -->
          <div class="flex border-b border-gray-800 mb-4">
            <button
              on:click={() => (activeTargetTab = 'urls')}
              class="px-4 py-2 text-xs {activeTargetTab === 'urls'
                ? 'text-white border-b-2 border-white'
                : 'text-gray-400 hover:text-gray-300'}"
            >
              URLs ({crawledUrls.length}{#if discoveredUrls.length > 0}+{discoveredUrls.length}{/if})
            </button>
            <button
              on:click={() => (activeTargetTab = 'domains')}
              class="px-4 py-2 text-xs {activeTargetTab === 'domains'
                ? 'text-white border-b-2 border-white'
                : 'text-gray-400 hover:text-gray-300'}"
            >
              Domains ({discoveredDomains.length})
            </button>
            <button
              on:click={() => (activeTargetTab = 'vulnerabilities')}
              class="px-4 py-2 text-xs {activeTargetTab === 'vulnerabilities'
                ? 'text-white border-b-2 border-white'
                : 'text-gray-400 hover:text-gray-300'}"
            >
              Vulnerabilities
            </button>
            <button
              on:click={() => (activeTargetTab = 'forms')}
              class="px-4 py-2 text-xs {activeTargetTab === 'forms'
                ? 'text-white border-b-2 border-white'
                : 'text-gray-400 hover:text-gray-300'}"
            >
              Forms ({allForms.length})
            </button>
            <button
              on:click={() => (activeTargetTab = 'apiCalls')}
              class="px-4 py-2 text-xs {activeTargetTab === 'apiCalls'
                ? 'text-white border-b-2 border-white'
                : 'text-gray-400 hover:text-gray-300'}"
            >
              API Calls ({allApiCalls.length})
            </button>
            <button
              on:click={() => (activeTargetTab = 'cookies')}
              class="px-4 py-2 text-xs {activeTargetTab === 'cookies'
                ? 'text-white border-b-2 border-white'
                : 'text-gray-400 hover:text-gray-300'}"
            >
              Cookies ({allCookies.length})
            </button>
          </div>

          <div class="flex-1 overflow-y-auto">
            {#if activeTargetTab === 'urls'}
              <div class="flex justify-between items-center mb-3">
                <h2 class="text-sm font-medium text-white">Crawled URLs</h2>
              </div>
              <div class="space-y-1 mb-4">
                {#each crawledUrls as url}
                  <button
                    on:click={() => selectUrl(url)}
                    class="w-full text-left p-2 text-xs hover:bg-gray-900 border border-gray-800 hover:border-gray-600"
                  >
                    <div class="font-mono break-all text-gray-300">{url}</div>
                  </button>
                {/each}
              </div>

              {#if discoveredUrls.length > 0}
                <div
                  class="flex justify-between items-center mb-3 mt-4 pt-4 border-t border-gray-800"
                >
                  <h2 class="text-sm font-medium text-white">Discovered URLs (Pending)</h2>
                  <span class="text-xs text-gray-500">{discoveredUrls.length} in queue</span>
                </div>
                <div class="space-y-1">
                  {#each discoveredUrls as url}
                    <div class="w-full text-left p-2 text-xs border border-gray-800 opacity-60">
                      <div class="font-mono break-all text-gray-500">{url}</div>
                    </div>
                  {/each}
                </div>
              {/if}
            {:else if activeTargetTab === 'domains'}
              <div class="flex justify-between items-center mb-3">
                <h2 class="text-sm font-medium text-white">Discovered Domains</h2>
              </div>
              <div class="space-y-1">
                {#each discoveredDomains as domain}
                  <div class="border border-gray-700 p-3 hover:bg-gray-900">
                    <div class="flex justify-between items-start mb-2">
                      <h3 class="font-medium text-sm text-white">{domain}</h3>
                      <span class="text-xs font-mono text-green-400">active</span>
                    </div>
                  </div>
                {/each}
              </div>
            {:else if activeTargetTab === 'vulnerabilities'}
              <div class="flex justify-between items-center mb-3">
                <h2 class="text-sm font-medium text-white">Vulnerabilities Found</h2>
                <div class="text-xs text-gray-400 font-mono">{selectedCrawledUrl}</div>
              </div>

              <!-- Minimal Grid -->
              <div class="grid grid-cols-6 gap-2">
                {#each vulnerabilities as vuln}
                  <div
                    class="
                {vuln.size === 'large' ? 'col-span-4' : ''}
                {vuln.size === 'medium' ? 'col-span-3' : ''}
                {vuln.size === 'small' ? 'col-span-2' : ''}
                border
                {vuln.severity === 'critical' ? 'border-red-500' : ''}
                {vuln.severity === 'high' ? 'border-orange-500' : ''}
                {vuln.severity === 'medium' ? 'border-yellow-500' : ''}
                {vuln.severity === 'low' ? 'border-blue-500' : ''}
                p-3 hover:bg-gray-900
              "
                  >
                    <div class="flex justify-between items-start mb-2">
                      <h3 class="font-medium text-sm text-white">{vuln.name}</h3>
                      <span
                        class="
                    text-xs font-mono
                    {vuln.severity === 'critical' ? 'text-red-400' : ''}
                    {vuln.severity === 'high' ? 'text-orange-400' : ''}
                    {vuln.severity === 'medium' ? 'text-yellow-400' : ''}
                    {vuln.severity === 'low' ? 'text-blue-400' : ''}
                  "
                      >
                        {vuln.severity}
                      </span>
                    </div>
                    <p class="text-gray-400 text-xs mb-2">{vuln.description}</p>
                    <button
                      on:click={() => addToReport(vuln)}
                      class="text-xs text-gray-400 hover:text-white border-b border-gray-700 hover:border-gray-400"
                    >
                      Add to Report
                    </button>
                  </div>
                {/each}
              </div>
            {:else if activeTargetTab === 'forms'}
              <div class="flex justify-between items-center mb-3">
                <h2 class="text-sm font-medium text-white">Forms Found</h2>
              </div>
              <div class="space-y-2">
                {#each allForms as form}
                  <div class="border border-gray-700 p-3 hover:bg-gray-900">
                    <div class="flex justify-between items-start mb-2">
                      <h3 class="font-medium text-sm text-white">
                        Form ({form.method.toUpperCase()})
                      </h3>
                      <button
                        on:click={() => selectForm(form)}
                        class="text-xs text-blue-400 hover:text-blue-300 border-b border-blue-700 hover:border-blue-400"
                      >
                        Test Form
                      </button>
                    </div>
                    <p class="text-gray-400 text-xs mb-1">Action: {form.action}</p>
                    <p class="text-gray-400 text-xs mb-1">URL: {form.url}</p>
                    <p class="text-gray-400 text-xs">
                      Fields: {form.fields.map((f) => f.name).join(', ')}
                    </p>
                  </div>
                {:else}
                  <div class="text-center text-gray-500 py-8">
                    <p class="text-sm">No forms found during crawl</p>
                  </div>
                {/each}
              </div>
            {:else if activeTargetTab === 'apiCalls'}
              <div class="flex justify-between items-center mb-3">
                <h2 class="text-sm font-medium text-white">API Calls Found</h2>
              </div>
              <div class="space-y-2">
                {#each allApiCalls as api}
                  <div class="border border-gray-700 p-3 hover:bg-gray-900">
                    <div class="flex justify-between items-start mb-2">
                      <h3 class="font-medium text-sm text-white break-all">{api.endpoint}</h3>
                      <div class="flex gap-2">
                        <span class="text-xs font-mono text-green-400">{api.method}</span>
                        {#if api.responseStatus}
                          <span
                            class="text-xs font-mono {api.responseStatus >= 200 &&
                            api.responseStatus < 300
                              ? 'text-green-400'
                              : api.responseStatus >= 400
                                ? 'text-red-400'
                                : 'text-yellow-400'}"
                          >
                            {api.responseStatus}
                          </span>
                        {/if}
                      </div>
                    </div>
                    <p class="text-gray-400 text-xs">Parameters: {api.params}</p>
                    {#if Object.keys(api.headers).length > 0}
                      <details class="mt-2">
                        <summary class="text-xs text-gray-400 cursor-pointer hover:text-white"
                          >Headers</summary
                        >
                        <div class="mt-1 text-xs text-gray-500 font-mono">
                          {#each Object.entries(api.headers) as [key, value]}
                            <div>{key}: {value}</div>
                          {/each}
                        </div>
                      </details>
                    {/if}
                  </div>
                {:else}
                  <div class="text-center text-gray-500 py-8">
                    <p class="text-sm">No API calls detected during crawl</p>
                  </div>
                {/each}
              </div>
            {:else if activeTargetTab === 'cookies'}
              <div class="flex justify-between items-center mb-3">
                <h2 class="text-sm font-medium text-white">Cookies Found</h2>
              </div>
              <div class="space-y-2">
                {#each allCookies as cookie}
                  <div class="border border-gray-700 p-3 hover:bg-gray-900">
                    <div class="flex justify-between items-start mb-2">
                      <h3 class="font-medium text-sm text-white">{cookie.name}</h3>
                      <div class="flex gap-2">
                        {#if cookie.secure}
                          <span class="text-xs font-mono text-green-400">SECURE</span>
                        {/if}
                        {#if cookie.httpOnly}
                          <span class="text-xs font-mono text-blue-400">HTTP-ONLY</span>
                        {/if}
                        {#if cookie.sameSite}
                          <span class="text-xs font-mono text-purple-400">{cookie.sameSite}</span>
                        {/if}
                      </div>
                    </div>
                    <p class="text-gray-400 text-xs font-mono break-all">{cookie.value}</p>
                    <div class="mt-2 text-xs text-gray-500">
                      <div>Domain: {cookie.domain}</div>
                      <div>Path: {cookie.path}</div>
                      {#if cookie.expires}
                        <div>Expires: {new Date(cookie.expires * 1000).toLocaleString()}</div>
                      {/if}
                    </div>
                  </div>
                {:else}
                  <div class="text-center text-gray-500 py-8">
                    <p class="text-sm">No cookies found during crawl</p>
                  </div>
                {/each}
              </div>
            {/if}
          </div>
        </div>
      {/if}
    </div>

    <!-- Right Panel - Report -->
    {#if reportItems.length > 0}
      <div class="w-64 border-l border-gray-800 p-3 overflow-y-auto">
        <div class="flex justify-between items-center mb-2">
          <h2 class="text-xs font-medium text-gray-400 uppercase tracking-wide">
            Report ({reportItems.length})
          </h2>
          <button
            on:click={exportReport}
            class="text-xs text-gray-400 hover:text-white border-b border-gray-700 hover:border-gray-400"
          >
            Export
          </button>
        </div>

        <div class="space-y-2">
          {#each reportItems as item}
            <div class="border-l-2 border-gray-700 pl-2 py-1">
              <div class="flex justify-between items-start">
                <h4 class="text-sm text-white">{item.name}</h4>
                <button
                  on:click={() => removeFromReport(item.id)}
                  class="text-xs text-gray-500 hover:text-red-400"
                >
                  ×
                </button>
              </div>
              <span
                class="
              text-xs font-mono
              {item.severity === 'critical' ? 'text-red-400' : ''}
              {item.severity === 'high' ? 'text-orange-400' : ''}
              {item.severity === 'medium' ? 'text-yellow-400' : ''}
              {item.severity === 'low' ? 'text-blue-400' : ''}
            "
              >
                {item.severity}
              </span>
              <p class="text-gray-400 text-xs mt-1">{item.description}</p>
            </div>
          {/each}
        </div>
      </div>
    {/if}
  </div>
</div>

<!-- Form Testing Modal -->
{#if selectedForm}
  <div class="fixed inset-0 bg-black bg-opacity-50 z-50 flex items-center justify-center p-4">
    <div
      class="bg-gray-900 border border-gray-700 rounded-lg max-w-2xl w-full max-h-[90vh] overflow-hidden flex flex-col"
    >
      <div class="p-4 border-b border-gray-700">
        <div class="flex justify-between items-center">
          <h2 class="text-sm font-medium text-white">Test Form</h2>
          <button on:click={closeFormModal} class="text-gray-400 hover:text-white text-lg">
            ×
          </button>
        </div>
        <div class="text-xs text-gray-400 mt-1">
          {selectedForm.method.toUpperCase()}
          {selectedForm.action}
        </div>
      </div>

      <div class="flex-1 overflow-y-auto">
        <div class="p-4">
          <div class="grid grid-cols-1 gap-4 mb-4">
            {#each selectedForm.fields as field}
              <div>
                <span class="block text-xs font-medium text-gray-300 mb-1">
                  {field.name}
                  {#if field.required}
                    <span class="text-red-400">*</span>
                  {/if}
                </span>
                {#if field.type === 'textarea'}
                  <textarea
                    bind:value={formData[field.name]}
                    placeholder={field.placeholder || field.name}
                    class="w-full bg-gray-800 border border-gray-600 text-white text-xs p-2 rounded focus:border-blue-500 focus:outline-none"
                    rows="3"
                  ></textarea>
                {:else if field.type === 'select'}
                  <select
                    bind:value={formData[field.name]}
                    class="w-full bg-gray-800 border border-gray-600 text-white text-xs p-2 rounded focus:border-blue-500 focus:outline-none"
                  >
                    <option value="">Select option</option>
                  </select>
                {:else}
                  <input
                    type={field.type === 'password' ? 'password' : 'text'}
                    bind:value={formData[field.name]}
                    placeholder={field.placeholder || field.name}
                    class="w-full bg-gray-800 border border-gray-600 text-white text-xs p-2 rounded focus:border-blue-500 focus:outline-none"
                  />
                {/if}
                <div class="text-xs text-gray-500 mt-1">
                  Type: {field.type}
                  {#if field.value}
                    | Default: {field.value}
                  {/if}
                </div>
              </div>
            {/each}
          </div>

          <div class="flex gap-2 mb-4">
            <button
              on:click={submitForm}
              disabled={isSubmittingForm}
              class="bg-blue-600 hover:bg-blue-700 disabled:bg-gray-600 text-white text-xs px-4 py-2 rounded"
            >
              {isSubmittingForm ? 'Submitting...' : 'Submit Form'}
            </button>
            <button
              on:click={closeFormModal}
              class="border border-gray-600 hover:border-gray-500 text-white text-xs px-4 py-2 rounded"
            >
              Cancel
            </button>
          </div>

          {#if formResponse}
            <div class="border-t border-gray-700 pt-4">
              <h3 class="text-sm font-medium text-white mb-3">Response</h3>

              <div class="grid grid-cols-2 gap-4 mb-4">
                <div>
                  <span class="block text-xs font-medium text-gray-300 mb-1">Status Code</span>
                  <div
                    class="text-sm font-mono {formResponse.status >= 200 &&
                    formResponse.status < 300
                      ? 'text-green-400'
                      : formResponse.status >= 400
                        ? 'text-red-400'
                        : 'text-yellow-400'}"
                  >
                    {formResponse.status || 'N/A'}
                  </div>
                </div>
                <div>
                  <span class="block text-xs font-medium text-gray-300 mb-1">Content Type</span>
                  <div class="text-sm font-mono text-gray-400">
                    {formResponse.headers['content-type'] || 'N/A'}
                  </div>
                </div>
              </div>

              {#if formResponse.error}
                <div class="mb-4">
                  <span class="block text-xs font-medium text-gray-300 mb-1">Error</span>
                  <div
                    class="bg-gray-800 border border-red-600 text-red-400 text-xs p-3 rounded font-mono"
                  >
                    {formResponse.error}
                  </div>
                </div>
              {/if}

              {#if Object.keys(formResponse.headers).length > 0}
                <div class="mb-4">
                  <span class="block text-xs font-medium text-gray-300 mb-1">Headers</span>
                  <div
                    class="bg-gray-800 border border-gray-600 text-xs p-3 rounded max-h-32 overflow-y-auto"
                  >
                    <pre class="text-gray-300 font-mono">{JSON.stringify(
                        formResponse.headers,
                        null,
                        2
                      )}</pre>
                  </div>
                </div>
              {/if}

              {#if formResponse.body}
                <div>
                  <span class="block text-xs font-medium text-gray-300 mb-1">Response Body</span>
                  <div
                    class="bg-gray-800 border border-gray-600 text-xs p-3 rounded max-h-64 overflow-y-auto"
                  >
                    <pre
                      class="text-gray-300 font-mono whitespace-pre-wrap">{formResponse.body}</pre>
                  </div>
                </div>
              {/if}
            </div>
          {/if}
        </div>
      </div>
    </div>
  </div>
{/if}<|MERGE_RESOLUTION|>--- conflicted
+++ resolved
@@ -1,13 +1,8 @@
 <script lang="ts">
   import TitleBar from './components/TitleBar.svelte'
   import { onMount, onDestroy } from 'svelte'
-<<<<<<< HEAD
   
   let selectedUrl = 'https://'
-=======
-
-  let selectedUrl = ''
->>>>>>> 3929f04b
   let isScanning = false
   let showResults = false
   let selectedCrawledUrl = ''
@@ -272,7 +267,6 @@
       <div class="mb-2 text-xs text-gray-400">{crawlStatus}</div>
     {/if}
     <div class="flex gap-2">
-<<<<<<< HEAD
       <div class="relative flex-1">
         <!-- Hidden mirror to measure the width of current prefix -->
         <span
@@ -293,14 +287,6 @@
         {/if}
       </div>
       <button 
-=======
-      <input
-        bind:value={selectedUrl}
-        placeholder="https://example.com"
-        class="flex-1 bg-transparent border border-gray-700 p-2 px-3 text-xs outline-none focus:border-gray-500"
-      />
-      <button
->>>>>>> 3929f04b
         on:click={startScan}
         disabled={isScanning || !selectedUrl}
         class="border border-gray-700 hover:border-gray-500 disabled:border-gray-800 disabled:text-gray-600 px-4 py-2 text-xs"
