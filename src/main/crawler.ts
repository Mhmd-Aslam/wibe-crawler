--- conflicted
+++ resolved
@@ -73,7 +73,11 @@
     })
   }
 
-  async crawl(startUrl: string, maxPages: number = 50, batchSize: number = 20): Promise<CrawlResult[]> {
+  async crawl(
+    startUrl: string,
+    maxPages: number = 50,
+    batchSize: number = 20
+  ): Promise<CrawlResult[]> {
     if (!this.browser) {
       await this.init()
     }
@@ -86,16 +90,16 @@
     this.discoveredDomains.clear()
 
     while (!this.stopped && this.urlQueue.length > 0 && this.crawledUrls.size < maxPages) {
-      console.log(this.urlQueue);
+      console.log(this.urlQueue)
 
       // Get batch of URLs to crawl
       const batchUrls: string[] = []
-<<<<<<< HEAD
-      while (!this.stopped && batchUrls.length < batchSize && this.urlQueue.length > 0 && this.crawledUrls.size + batchUrls.length < maxPages) {
-=======
-      while (batchUrls.length < batchSize && this.urlQueue.length > 0 && this.crawledUrls.size + batchUrls.length < maxPages) {
-        console.log("batch urls: ", batchUrls);
->>>>>>> 91ff7d58
+      while (
+        !this.stopped &&
+        batchUrls.length < batchSize &&
+        this.urlQueue.length > 0 &&
+        this.crawledUrls.size + batchUrls.length < maxPages
+      ) {
         const url = this.urlQueue.shift()!
         if (!this.crawledUrls.has(url)) {
           batchUrls.push(url)
@@ -103,34 +107,38 @@
         }
       }
 
-      console.log("Batched urls", batchUrls);
+      console.log('Batched urls', batchUrls)
 
       if (batchUrls.length === 0) break
 
       // Crawl batch simultaneously
-      const batchPromises = batchUrls.map(url =>
-        this.crawlPage(url).catch(error => ({
-          url,
-          status: 0,
-          links: [],
-          domains: [],
-          forms: [],
-          apiCalls: [],
-          cookies: [],
-          error: error instanceof Error ? error.message : 'Unknown error'
-        } as CrawlResult))
+      const batchPromises = batchUrls.map((url) =>
+        this.crawlPage(url).catch(
+          (error) =>
+            ({
+              url,
+              status: 0,
+              links: [],
+              domains: [],
+              forms: [],
+              apiCalls: [],
+              cookies: [],
+              error: error instanceof Error ? error.message : 'Unknown error'
+            }) as CrawlResult
+        )
       )
 
-      const batchResults = await Promise.all(batchPromises) as CrawlResult[];
+      const batchResults = (await Promise.all(batchPromises)) as CrawlResult[]
       this.results.push(...batchResults)
 
       // Process all results to add new links to queue
       for (const result of batchResults) {
         if (result.links.length > 0) {
-          const newLinks = result.links.filter(link =>
-            !this.crawledUrls.has(link) &&
-            !this.urlQueue.includes(link) &&
-            this.isSameDomain(link)
+          const newLinks = result.links.filter(
+            (link) =>
+              !this.crawledUrls.has(link) &&
+              !this.urlQueue.includes(link) &&
+              this.isSameDomain(link)
           )
           this.urlQueue.push(...newLinks)
         }
@@ -204,7 +212,7 @@
         const isApiCall = this.isApiEndpoint(requestUrl, response.request().method())
 
         if (isApiCall) {
-          const existingApiCall = pageApiCalls.find(api => api.endpoint === requestUrl)
+          const existingApiCall = pageApiCalls.find((api) => api.endpoint === requestUrl)
           if (existingApiCall) {
             existingApiCall.responseStatus = response.status()
             existingApiCall.responseHeaders = response.headers()
@@ -216,37 +224,39 @@
     })
 
     try {
-      console.log("start loading page: ", url);
+      console.log('start loading page: ', url)
       const response = await page.goto(url, {
         waitUntil: 'domcontentloaded'
       })
-      console.log("stop loading page: ", url);
+      console.log('stop loading page: ', url)
 
       if (!response) {
         throw new Error('Failed to load page')
       }
 
       const title = await page.title()
-      console.log(title);
+      console.log(title)
 
       // Extract all links
       const links = await page.evaluate(() => {
         const anchors = Array.from(document.querySelectorAll('a[href]'))
-        console.log(anchors);
-        return anchors.map(anchor => {
-          const href = (anchor as HTMLAnchorElement).href
-          return href
-        }).filter(href => {
-          try {
-            new URL(href)
-            return true
-          } catch {
-            return false
-          }
-        })
+        console.log(anchors)
+        return anchors
+          .map((anchor) => {
+            const href = (anchor as HTMLAnchorElement).href
+            return href
+          })
+          .filter((href) => {
+            try {
+              new URL(href)
+              return true
+            } catch {
+              return false
+            }
+          })
       })
 
-      console.log(links);
+      console.log(links)
 
       // Extract all forms
       const forms = await page.evaluate((currentUrl) => {
@@ -256,16 +266,19 @@
           const method = form.method.toLowerCase() || 'get'
 
           const inputs = Array.from(form.querySelectorAll('input, textarea, select'))
-          const fields = inputs.map(input => {
-            const element = input as HTMLInputElement | HTMLTextAreaElement | HTMLSelectElement
-            return {
-              name: element.name || element.id || `field_${Math.random().toString(36).substr(2, 9)}`,
-              type: element.type || element.tagName.toLowerCase(),
-              value: element.value || '',
-              required: element.hasAttribute('required'),
-              placeholder: element.getAttribute('placeholder') || ''
-            }
-          }).filter(field => field.type !== 'submit' && field.type !== 'button')
+          const fields = inputs
+            .map((input) => {
+              const element = input as HTMLInputElement | HTMLTextAreaElement | HTMLSelectElement
+              return {
+                name:
+                  element.name || element.id || `field_${Math.random().toString(36).substr(2, 9)}`,
+                type: element.type || element.tagName.toLowerCase(),
+                value: element.value || '',
+                required: element.hasAttribute('required'),
+                placeholder: element.getAttribute('placeholder') || ''
+              }
+            })
+            .filter((field) => field.type !== 'submit' && field.type !== 'button')
 
           return {
             id: `form_${index}_${Math.random().toString(36).substr(2, 9)}`,
@@ -279,7 +292,7 @@
 
       // Get cookies from the page
       const cookies = await page.cookies()
-      cookies.forEach(cookie => {
+      cookies.forEach((cookie) => {
         const cookieData: CookieData = {
           id: `cookie_${Math.random().toString(36).substr(2, 9)}`,
           name: cookie.name,
@@ -297,7 +310,7 @@
       })
 
       // Extract domains from links as well
-      links.forEach(link => {
+      links.forEach((link) => {
         try {
           const linkUrl = new URL(link)
           this.discoveredDomains.add(linkUrl.hostname)
@@ -308,8 +321,8 @@
 
       // Normalize and filter links
       const normalizedLinks = links
-        .map(link => this.normalizeUrl(link))
-        .filter(link => link && this.isSameDomain(link))
+        .map((link) => this.normalizeUrl(link))
+        .filter((link) => link && this.isSameDomain(link))
         .filter((link, index, arr) => arr.indexOf(link) === index) // Remove duplicates
 
       return {
@@ -322,13 +335,12 @@
         apiCalls: pageApiCalls,
         cookies: pageCookies
       }
-
-    }catch(error){
-      console.error(error);
-    }finally {
+    } catch (error) {
+      console.error(error)
+    } finally {
       await page.close()
-      return;
-    }
+    }
+    return undefined
   }
 
   private normalizeUrl(url: string): string {
@@ -346,7 +358,7 @@
     try {
       const urlObj = new URL(url)
       const baseUrlObj = new URL(this.baseUrl)
-      
+
       const getMainDomain = (hostname: string): string => {
         const parts = hostname.split('.')
         if (parts.length >= 2) {
@@ -354,7 +366,7 @@
         }
         return hostname
       }
-      
+
       return getMainDomain(urlObj.hostname) === getMainDomain(baseUrlObj.hostname)
     } catch {
       return false
@@ -362,7 +374,7 @@
   }
 
   private delay(ms: number): Promise<void> {
-    return new Promise(resolve => setTimeout(resolve, ms))
+    return new Promise((resolve) => setTimeout(resolve, ms))
   }
 
   getAllDiscoveredDomains(): string[] {
@@ -383,25 +395,16 @@
       const path = urlObj.pathname.toLowerCase()
 
       // Common API patterns
-      const apiPatterns = [
-        '/api/',
-        '/rest/',
-        '/graphql',
-        '/v1/',
-        '/v2/',
-        '/v3/',
-        '.json',
-        '.xml'
-      ]
+      const apiPatterns = ['/api/', '/rest/', '/graphql', '/v1/', '/v2/', '/v3/', '.json', '.xml']
 
       // Check if URL contains API patterns
-      const hasApiPattern = apiPatterns.some(pattern =>
-        path.includes(pattern) || url.includes(pattern)
+      const hasApiPattern = apiPatterns.some(
+        (pattern) => path.includes(pattern) || url.includes(pattern)
       )
 
       // Check HTTP methods typically used for APIs
-      const isApiMethod = ['POST', 'PUT', 'PATCH', 'DELETE'].includes(method) ||
-                          (method === 'GET' && hasApiPattern)
+      const isApiMethod =
+        ['POST', 'PUT', 'PATCH', 'DELETE'].includes(method) || (method === 'GET' && hasApiPattern)
 
       // Check content type headers would be ideal but not available in request event
       return hasApiPattern || isApiMethod
@@ -454,19 +457,22 @@
 
       // Submit the form and capture the response
       const [response] = await Promise.all([
-        page.waitForResponse(response =>
-          response.url().includes(new URL(formData.action, formData.url).pathname) ||
-          response.url() === formData.action
+        page.waitForResponse(
+          (response) =>
+            response.url().includes(new URL(formData.action, formData.url).pathname) ||
+            response.url() === formData.action
         ),
         page.evaluate((action) => {
-          const form = Array.from(document.querySelectorAll('form')).find(f =>
-            f.action.includes(action) || f.action === action
+          const form = Array.from(document.querySelectorAll('form')).find(
+            (f) => f.action.includes(action) || f.action === action
           )
           if (form) {
             form.submit()
           } else {
             // Fallback: try to find and click submit button
-            const submitBtn = document.querySelector('input[type="submit"], button[type="submit"]') as HTMLElement
+            const submitBtn = document.querySelector(
+              'input[type="submit"], button[type="submit"]'
+            ) as HTMLElement
             if (submitBtn) submitBtn.click()
           }
         }, formData.action)
@@ -481,7 +487,6 @@
         headers,
         body
       }
-
     } catch (error) {
       return {
         status: 0,
